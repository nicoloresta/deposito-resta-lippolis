"""
Student Management System

This module provides classes for managing student data across multiple databases.
It includes functionality for creating students, managing multiple databases,
and performing operations like adding students and displaying them in sorted order.

Classes
-------
Student
    Represents a student with name and surname, with comparison operations
StudentManagers
    Manages multiple student databases with CRUD operations

Examples
--------
>>> from school import Student, StudentManagers
>>> sm = StudentManagers()
>>> sm.create_db("math_class")
>>> sm.set_current_db("math_class")
>>> student = Student("Alice", "Johnson")
>>> sm.add_student(student)
>>> sm.show_students()
Name: Alice, Surname: Johnson
"""


class Student:
    """
    A class representing a student with name and surname.
    
    The Student class provides basic functionality for managing student data,
    including comparison operations for sorting and equality checking.
    
    Parameters
    ----------
    name : str
        The first name of the student
    surname : str
        The last name of the student
        
    Attributes
    ----------
    name__ : str
        The first name of the student (private attribute)
    surname__ : str
        The last name of the student (private attribute)
        
    Examples
    --------
    >>> student = Student("John", "Doe")
    >>> print(student)
    Name: John, Surname: Doe
    """
    
    def __init__(self, name: str, surname: str):
        """
        Initialize a new Student instance.
        
        Parameters
        ----------
        name : str
            The first name of the student
        surname : str
            The last name of the student
        """
        self.name__ = name
        self.surname__ = surname

    def __eq__(self, other) -> bool:
        """
        Check if two Student instances are equal.
        
        Two students are considered equal if they have the same name and surname.
        
        Parameters
        ----------
        other : object
            The other object to compare with this Student instance
            
        Returns
        -------
        bool
            True if both students have the same name and surname, False otherwise
            
        Examples
        --------
        >>> student1 = Student("John", "Doe")
        >>> student2 = Student("John", "Doe")
        >>> student1 == student2
        True
        """
        if not isinstance(other, Student):
            return False
        return self.name__ == other.name__ and self.surname__ == other.surname__

    def __lt__(self, other) -> bool:
        """
        Check if this student is less than another student for sorting purposes.
        
        Students are compared first by surname, then by name (lexicographically).
        
        Parameters
        ----------
        other : Student
            The other Student instance to compare with
            
        Returns
        -------
        bool
            True if this student should be sorted before the other student, False otherwise
        NotImplemented
            If the other object is not a Student instance
            
        Examples
        --------
        >>> student1 = Student("Alice", "Brown")
        >>> student2 = Student("Bob", "Anderson")
        >>> student1 < student2
        False
        """
        if not isinstance(other, Student):
            return NotImplemented
        return (self.surname__, self.name__) < (other.surname__, other.name__)

    def __repr__(self):
        """
        Return a string representation of the Student instance.
        
        Returns
        -------
        str
            A formatted string containing the student's name and surname
            
        Examples
        --------
        >>> student = Student("John", "Doe")
        >>> repr(student)
        'Name: John, Surname: Doe'
        """
        return f"Name: {self.name__}, Surname: {self.surname__}"

class StudentManagers:
    """
    A class for managing multiple student databases.
    
    The StudentManagers class provides functionality to create, manage, and operate on
    multiple student databases. It allows creating databases, switching between them,
    adding students, and displaying students in sorted order.
    
    Attributes
    ----------
    dbs : dict[str, list[Student]]
        A dictionary mapping database names to lists of Student objects
    current_db : str or None
        The name of the currently active database, or None if no database is selected
        
    Examples
    --------
    >>> sm = StudentManagers()
    >>> sm.create_db("class_2024")
    >>> sm.set_current_db("class_2024")
    >>> student = Student("John", "Doe")
    >>> sm.add_student(student)
    """
    
    def __init__(self):
        """
        Initialize a new StudentManagers instance.
        
        Creates an empty dictionary of databases and sets no current database.
        """
        # dict[str, list[Student]]
        self.dbs = {}
        self.current_db = None

    def create_db(self, db: str) -> None:
        """
        Create a new student database.
        
        Parameters
        ----------
        db : str
            The name of the database to create
            
        Raises
        ------
        ValueError
            If a database with the given name already exists
            
        Examples
        --------
        >>> sm = StudentManagers()
        >>> sm.create_db("class_2024")
        >>> "class_2024" in sm.dbs
        True
        """
        if db in self.dbs:
            raise ValueError(f"Database {db} already exists.")
        self.dbs[db] = []

    def set_current_db(self, db: str) -> None:
        """
        Set the current active database.
        
        Parameters
        ----------
        db : str
            The name of the database to set as current
            
        Raises
        ------
        ValueError
            If the specified database does not exist
            
        Examples
        --------
        >>> sm = StudentManagers()
        >>> sm.create_db("class_2024")
        >>> sm.set_current_db("class_2024")
        >>> sm.current_db
        'class_2024'
        """
        if db not in self.dbs:
            raise ValueError(f"Database {db} does not exist.")
        self.current_db = db
<<<<<<< HEAD
        

    # Methods to implement
    def find_student(self, name: str, surname: str) -> Student:
        """
            Finds a student in a specific database
            with partial and case-insensitive matching.

            Parameters:
            ------------
            name: str 
                The name of the student to find.
            surname: str
                The surname of the student to find.
            
            Returns:
            ------------
            Student or None
                Returns the first matching student or None if not found.
            
            Raises:
            ------------
            Exception
                If no current database is set.

            TypeError:
                If the name or surname is not a string.
            
            Examples:
            ------------
            >>> find_student("Fra", "Ros")
            Name: Francesco, Surname: Rossi if found.
            None if not found.
        """

        if self.current_db is None:
            raise Exception("No current database set.")
        
        if not isinstance(name, str) or not isinstance(surname, str):
            raise TypeError("Name and surname must be strings.")
        
        for student in self.dbs[self.current_db]:
            if (name.lower() in student.name__.lower() and
                surname.lower() in student.surname__.lower()):
                return student
        return None
=======
    
    def add_student(self, student: Student) -> None:
        """
        Add a student to the current database.
        
        Parameters
        ----------
        student : Student
            The Student instance to add to the current database
            
        Raises
        ------
        ValueError
            If no current database is set or if the student already exists in the database
            
        Examples
        --------
        >>> sm = StudentManagers()
        >>> sm.create_db("class_2024")
        >>> sm.set_current_db("class_2024")
        >>> student = Student("John", "Doe")
        >>> sm.add_student(student)
        >>> len(sm.dbs["class_2024"])
        1
        """
        if self.current_db is None:
            raise ValueError("No current database set.")
        if student in self.dbs[self.current_db]:
            raise ValueError(f"Student {student} already exists in database {self.current_db}.")
        self.dbs[self.current_db].append(student)
    
    def show_students(self) -> None:
        """
        Display all students in the current database in sorted order.
        
        Students are sorted by surname first, then by name. The output is printed
        to the console with each student on a separate line.
        
        Raises
        ------
        ValueError
            If no current database is set
            
        Examples
        --------
        >>> sm = StudentManagers()
        >>> sm.create_db("class_2024")
        >>> sm.set_current_db("class_2024")
        >>> sm.add_student(Student("John", "Doe"))
        >>> sm.add_student(Student("Jane", "Smith"))
        >>> sm.show_students()
        Name: John, Surname: Doe
        Name: Jane, Surname: Smith
        """
        if self.current_db is None:
            raise ValueError("No current database set.")
        students = sorted(self.dbs[self.current_db])
        for student in students:
            print(student)
>>>>>>> 9cc8bcda
<|MERGE_RESOLUTION|>--- conflicted
+++ resolved
@@ -224,54 +224,6 @@
         if db not in self.dbs:
             raise ValueError(f"Database {db} does not exist.")
         self.current_db = db
-<<<<<<< HEAD
-        
-
-    # Methods to implement
-    def find_student(self, name: str, surname: str) -> Student:
-        """
-            Finds a student in a specific database
-            with partial and case-insensitive matching.
-
-            Parameters:
-            ------------
-            name: str 
-                The name of the student to find.
-            surname: str
-                The surname of the student to find.
-            
-            Returns:
-            ------------
-            Student or None
-                Returns the first matching student or None if not found.
-            
-            Raises:
-            ------------
-            Exception
-                If no current database is set.
-
-            TypeError:
-                If the name or surname is not a string.
-            
-            Examples:
-            ------------
-            >>> find_student("Fra", "Ros")
-            Name: Francesco, Surname: Rossi if found.
-            None if not found.
-        """
-
-        if self.current_db is None:
-            raise Exception("No current database set.")
-        
-        if not isinstance(name, str) or not isinstance(surname, str):
-            raise TypeError("Name and surname must be strings.")
-        
-        for student in self.dbs[self.current_db]:
-            if (name.lower() in student.name__.lower() and
-                surname.lower() in student.surname__.lower()):
-                return student
-        return None
-=======
     
     def add_student(self, student: Student) -> None:
         """
@@ -331,4 +283,48 @@
         students = sorted(self.dbs[self.current_db])
         for student in students:
             print(student)
->>>>>>> 9cc8bcda
+
+
+    def find_student(self, name: str, surname: str) -> Student:
+        """
+            Finds a student in a specific database
+            with partial and case-insensitive matching.
+
+            Parameters:
+            ------------
+            name: str 
+                The name of the student to find.
+            surname: str
+                The surname of the student to find.
+            
+            Returns:
+            ------------
+            Student or None
+                Returns the first matching student or None if not found.
+            
+            Raises:
+            ------------
+            Exception
+                If no current database is set.
+
+            TypeError:
+                If the name or surname is not a string.
+            
+            Examples:
+            ------------
+            >>> find_student("Fra", "Ros")
+            Name: Francesco, Surname: Rossi if found.
+            None if not found.
+        """
+
+        if self.current_db is None:
+            raise Exception("No current database set.")
+        
+        if not isinstance(name, str) or not isinstance(surname, str):
+            raise TypeError("Name and surname must be strings.")
+        
+        for student in self.dbs[self.current_db]:
+            if (name.lower() in student.name__.lower() and
+                surname.lower() in student.surname__.lower()):
+                return student
+        return None